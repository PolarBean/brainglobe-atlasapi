--- conflicted
+++ resolved
@@ -77,17 +77,11 @@
         }
 
         # Store a list of all acronyms and names
-<<<<<<< HEAD
         self.structures_acronyms = [
             n["acronym"] for n in self.structures.nodes()
         ]
         self.structures_names = [n["name"] for n in self.structures.nodes()]
-=======
-        self.structures_acronyms = [n['acronym'] for n in self.structures.nodes()]
-        self.structures_names = [n['name'] for n in self.structures.nodes()]
-        self.structures_ids = [n['name'] for n in self.structures.nodes()]
-
->>>>>>> db8fa4f3
+        self.structures_ids = [n["name"] for n in self.structures.nodes()]
 
     @property
     def reference(self):
