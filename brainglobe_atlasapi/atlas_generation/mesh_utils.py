--- conflicted
+++ resolved
@@ -223,10 +223,6 @@
     closing_n_iters=2,
     decimate_fraction=0,
     smooth=False,
-<<<<<<< HEAD
-=======
-    use_multiprocessing=False,
->>>>>>> 567d4539
 ):
     """
     Retrieve or construct atlas region meshes for a given annotation volume.
@@ -268,7 +264,6 @@
     for key, node in tree.nodes.items():
         node.data = Region(key in labels)
 
-<<<<<<< HEAD
     # Sequential processing (original behavior)
     for node in track(
         tree.nodes.values(),
@@ -276,12 +271,6 @@
         description="Creating meshes",
     ):
         create_region_mesh(
-=======
-    if use_multiprocessing:
-
-        # Prepare arguments for parallel processing
-        args_list = [
->>>>>>> 567d4539
             (
                 meshes_dir_path,
                 node,
@@ -293,36 +282,7 @@
                 decimate_fraction,
                 smooth,
             )
-<<<<<<< HEAD
         )
-=======
-            for node in tree.nodes.values()
-        ]
-
-        # Use multiprocessing to create meshes in parallel
-        with Pool(processes=cpu_count()) as pool:
-            list(pool.map(create_region_mesh, args_list))
-    else:
-        # Sequential processing (original behavior)
-        for node in track(
-            tree.nodes.values(),
-            total=tree.size(),
-            description="Creating meshes",
-        ):
-            create_region_mesh(
-                (
-                    meshes_dir_path,
-                    node,
-                    tree,
-                    labels,
-                    volume,
-                    root_id,
-                    closing_n_iters,
-                    decimate_fraction,
-                    smooth,
-                )
-            )
->>>>>>> 567d4539
     meshes_dict = {}
     structures_with_mesh = []
     for s in structures_list:
